--- conflicted
+++ resolved
@@ -186,31 +186,12 @@
             }
         }
 
-<<<<<<< HEAD
-            $this->log(__FUNCTION__ . ' found user '.$user->username);
-
-            // Make sure all user data is fetched.
-            $user = get_complete_user_data('username', $user->username);
-
-            complete_user_login($user);
-            $USER->loggedin = true;
-            $USER->site = $CFG->wwwroot;
-            set_moodle_cookie($USER->username);
-
-            $urltogo = core_login_get_return_url();
-            // If we are not on the page we want, then redirect to it.
-            if ( qualified_me() !== $urltogo ) {
-                $this->log(__FUNCTION__ . " redirecting to $urltogo");
-                redirect($urltogo);
-                exit;
-=======
         $newuser = false;
         if (!$user) {
             if ($this->config->autocreate) {
                 $this->log(__FUNCTION__ . " user '$uid' is not in moodle so autocreating");
                 $user = create_user_record($uid, '', 'saml2');
                 $newuser = true;
->>>>>>> b7f3571d
             } else {
                 $this->log(__FUNCTION__ . " user '$uid' is not in moodle so error");
                 $this->error_page(get_string('nouser', 'auth_saml2', $uid));
@@ -250,6 +231,9 @@
             $this->error_page(get_string('wrongauth', 'auth_saml2', $uid));
         }
 
+        // Make sure all user data is fetched.
+        $user = get_complete_user_data('username', $user->username);
+
         complete_user_login($user);
         $USER->loggedin = true;
         $USER->site = $CFG->wwwroot;
