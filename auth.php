--- conflicted
+++ resolved
@@ -34,6 +34,9 @@
  */
 class auth_plugin_saml2 extends auth_plugin_base {
 
+    /**
+     * @var $defaults The config defaults
+     */
     public $defaults = array(
         'idpname'         => '',
         'idpdefaultname'  => '', // Set in constructor.
@@ -129,6 +132,8 @@
             } else {
                 $idpurl = new moodle_url('/auth/saml2/login.php', $params);
             }
+            $idpurl->param('passive', 'off');
+
 
             // A default icon.
             $idpicon = new pix_icon('i/user', 'Login');
@@ -164,7 +169,6 @@
                 'name' => $idpname,
             ];
         }
-        $wantsurl->param('passive', 'off');
 
         return $idplist;
     }
@@ -522,12 +526,9 @@
         require_logout();
 
         require('setup.php');
-<<<<<<< HEAD
-=======
 
         // Woah there, we lost the session data, lets restore the IdP.
         $SESSION->saml2idp = $idp;
->>>>>>> b19b3969
         $auth = new SimpleSAML_Auth_Simple($this->spname);
 
         // Only log out of the IdP if we logged in via the IdP. TODO check session timeouts.
@@ -613,7 +614,6 @@
     }
 
     /**
-<<<<<<< HEAD
      * Allow saml2 auth method to be manually set for users e.g. bulk uploading users.
      */
 
@@ -621,7 +621,7 @@
         return true;
     }
 
-=======
+    /**
      * Parse the idpmetadata field if names / URLs are detected.
      *
      * Example lines may be:
@@ -691,5 +691,4 @@
 
         return $idps;
     }
->>>>>>> b19b3969
 }
