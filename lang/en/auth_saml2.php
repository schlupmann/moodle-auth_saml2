<?php
// This file is part of Moodle - http://moodle.org/
//
// Moodle is free software: you can redistribute it and/or modify
// it under the terms of the GNU General Public License as published by
// the Free Software Foundation, either version 3 of the License, or
// (at your option) any later version.
//
// Moodle is distributed in the hope that it will be useful,
// but WITHOUT ANY WARRANTY; without even the implied warranty of
// MERCHANTABILITY or FITNESS FOR A PARTICULAR PURPOSE.  See the
// GNU General Public License for more details.
//
// You should have received a copy of the GNU General Public License
// along with Moodle.  If not, see <http://www.gnu.org/licenses/>.

/**
 * Anobody can login using saml2
 *
 * @package   auth_saml2
 * @copyright Brendan Heywood <brendan@catalyst-au.net>
 * @license   http://www.gnu.org/copyleft/gpl.html GNU GPL v3 or later
 */

$string['alterlogout'] = 'Alternative Logout URL';
$string['alterlogout_help'] = 'The URL to redirect a user after all internal logout mechanisms are run';
$string['anyauth'] = 'Allowed any auth type';
$string['anyauth_help'] = 'Yes: Allow SAML login for all users? No: Only users who have saml2 as their type.';
$string['attemptsignout'] = 'Attempt IdP Signout';
$string['attemptsignout_help'] = 'This will attempt to communicate with the IdP to send a sign out request';
$string['auth_saml2description'] = 'Authenticate with a SAML2 IdP';
$string['autocreate'] = 'Auto create users';
$string['autocreate_help'] = 'If users are in the IdP but not in moodle create a moodle account.';
$string['availableidps'] = 'Manage available IdPs';
$string['availableidps_help'] = 'If an IdP metadata xml contains multiple IdP entities or you have specificed multiple metadata urls,
you will need to select which entities are availiable for users to login with.';
$string['certificatedetails'] = 'Certificate details';
$string['certificatedetailshelp'] = '<h1>SAML2 auto generated public certificate contents</h1><p>The path for the cert is here:</p>';
$string['certificate_help'] = 'Regenerate the Private Key and Certificate used by this SP. | <a href=\'{$a}\'>View SP certificate</a>';
$string['certificatelock_help'] = 'Locking the certificates will prevent them from being overwritten once generated.';
$string['certificatelock'] = 'Lock certificate';
$string['certificatelock_locked'] = 'The certificate is locked';
$string['certificatelock_warning'] = 'Warning. You are about to lock the certificates, are you sure you want to do this?';
$string['certificate'] = 'Regenerate certificate';
$string['commonname'] = 'Common Name';
$string['countryname'] = 'Country';
$string['debug'] = 'Debugging';
$string['debug_help'] = '<p>This adds extra debugging to the normal moodle log | <a href=\'{$a}\'>View SSP config</a></p>';
$string['duallogin'] = 'Dual login';
$string['duallogin_help'] = '
<p>If on, then users will see both manual and a SAML login button. If off they will always be taken directly to the IdP login page.</p>
<p>If passive, then the users that are already authenticated into the IDP will be automatically logged in, otherwise they will be sent to Moodle login page.</p>
<p>If off, then admins can still see the manual login page via /login/index.php?saml=off</p>
<p>If on, then external pages can deep link into moodle using saml eg /course/view.php?id=45&saml=on</p>';
$string['errorparsingxml'] = 'Error parsing XML: {$a}';
$string['exception'] = 'SAML2 exception: {$a}';
$string['expirydays'] = 'Expiry in Days';
$string['idpattr_help'] = 'Which IdP attribute should be matched against a Moodle user field?';
$string['idpattr'] = 'Mapping IdP';
$string['idpmetadata_badurl'] = 'Invalid metadata at {$a}';
$string['idpmetadata_help'] = 'To use multiple IdPs enter each public metadata url on a new line.<br/>To override a name, place text before the http. eg. "Forced IdP Name http://ssp.local/simplesaml/saml2/idp/metadata.php"';
$string['idpmetadata'] = 'IdP metadata xml OR public xml URL';
$string['idpmetadata_invalid'] = 'The IdP XML isn\'t valid';
$string['idpmetadata_noentityid'] = 'The IdP XML has no entityID';
$string['idpmetadatarefresh_help'] = 'Run a scheduled task to update IdP metadata from IdP metadata URL';
$string['idpmetadatarefresh'] = 'IdP metadata refresh';
$string['idpnamedefault'] = 'Login via SAML2';
$string['idpnamedefault_varaible'] = 'Login via SAML2 ({$a})';
$string['idpname_help'] = 'eg myUNI - this is detected from the metadata and will show on the dual login page (if enabled)';
$string['idpname'] = 'IdP label override';
$string['localityname'] = 'Locality';
$string['logdirdefault'] = '/tmp/';
$string['logdir_help'] = 'The log directory SSPHP will write to, the file will be named simplesamlphp.log';
$string['logdir'] = 'Log Directory';
$string['logtofile'] = 'Enable logging to file';
$string['logtofile_help'] = 'Turning this on will redirect SSPHP log output to a file in the logdir';
$string['manageidpsheading'] = 'Manage available IdPs';
$string['mdlattr_help'] = 'Which Moodle user field should the IdP attribute be matched to?';
$string['mdlattr'] = 'Mapping Moodle';
$string['metadatafetchfailed'] = 'Metadata fetch failed: {$a}';
$string['metadatafetchfailedstatus'] = 'Metadata fetch failed: Status code {$a}';
$string['metadatafetchfailedunknown'] = 'Metadata fetch failed: Unknown cURL error';
$string['multiidpinfo'] = '
<ul>
<li>An IdP can only be used if it is set as Active</li>
<li>When duallogin has been turned on all active IdPs will be displayed on the login page</li>
<li>When an IdP has been set as Default and duallogin is not turned on, this IdP will automatically be used unless ?multiidp=on or saml=off is passed on /login/index.php</li>
<li>When an IdP has been set as Admin any users that log in using this IdP will automatically be made an admin</li>
<li>An IdP can be given an Alias, when going to /login/index.php?idpalias={alias} the alias can be passed to directly use that IdP</li>
</ul>';
$string['multiidpbuttons'] = 'Buttons with icons';
$string['multiidpdisplay'] = 'Multiple IdP display type';
$string['multiidpdisplay_help'] = 'If an IdP metadata xml contains multiple IdP entities, how will each available IdP be displayed?';
$string['multiidpdropdown'] = 'Drop-down list';
$string['nameidasattrib'] = 'Expose NameID as attribute';
$string['nameidasattrib_help'] = 'The NameID claim will be exposed to SSPHP as an attribute named nameid';
<<<<<<< HEAD
$string['noattribute'] = 'You have logged in succesfully but we could not find your \'{$a}\' attribute to associate you to an account in Moodle.';
$string['noidpfound'] = 'The IdP \'{$a}\' was not found as a configured IdP.';
$string['nouser'] = 'You have logged in succesfully as \'{$a}\' but do not have an account in Moodle.';
=======
$string['noattribute'] = 'You have logged in successfully but we could not find your \'{$a}\' attribute to associate you to an account in Moodle.';
$string['nouser'] = 'You have logged in successfully as \'{$a}\' but do not have an account in Moodle.';
>>>>>>> 29a19fa2
$string['nullprivatecert'] = 'Creation of Private Certificate failed.';
$string['nullpubliccert'] = 'Creation of Public Certificate failed.';
$string['organizationalunitname'] = 'Organisational Unit';
$string['organizationname'] = 'Organisation';
$string['passivemode'] = 'Passive mode';
$string['pluginname'] = 'SAML2';
$string['regenerate_submit'] = 'Regenerate';
$string['rememberidp'] = 'Remember login service';
$string['required'] = 'This field is required';
$string['requireint'] = 'This field is required and needs to be a positive integer';
$string['showidplink'] = 'Display IdP link';
$string['showidplink_help'] = 'This will display the IdP link when the site is configured.';
$string['spmetadata_help'] = '<a href=\'{$a}\'>View Service Provider Metadata</a> | <a href=\'{$a}?download=1\'>Download SP Metadata</a>
<p>You may need to give this to the IdP admin to whitelist you.</p>';
$string['spmetadatasign_help'] = 'Sign the SP Metadata.';
$string['spmetadatasign'] = 'SP Metadata signature';
$string['spmetadata'] = 'SP Metadata';
$string['sspversion'] = 'SimpleSAMLphp version';
$string['stateorprovincename'] = 'State or Province';
$string['suspendeduser'] = 'You have logged in successfully as \'{$a}\' but your account has been suspended in Moodle.';
$string['taskmetadatarefresh'] = 'Metadata refresh task';
$string['test_auth'] = '<a href="{$a}">Test isAuthenticated and login</a>';
$string['test_auth'] = '<a href="{$a}">Test isAuthenticated and login</a>';
$string['test_auth_button_login'] = 'IdP Login';
$string['test_auth_button_logout'] = 'IdP Logout';
$string['test_auth_str'] = 'Test isAuthenticated and login';
$string['test_passive'] = '<a href="{$a}">Test using isPassive</a>';
$string['test_passive_str'] = 'Test using isPassive';
$string['tolower_help'] = 'Apply lowercase to IdP attribute before matching?';
$string['tolower'] = 'Lowercase';
$string['wrongauth'] = 'You have logged in successfully as \'{$a}\' but are not authorized to access Moodle.';
$string['auth_data_mapping'] = 'Data mapping';
$string['auth_fieldlockfield'] = 'Lock value ({$a})';
$string['auth_fieldmapping'] = 'Data mapping ({$a})';
$string['auth_fieldlock_expl'] = '<p><b>Lock value:</b> If enabled, will prevent Moodle users and admins from editing the field directly. Use this option if you are maintaining this data in the external auth system. </p>';
$string['auth_fieldlocks'] = 'Lock user fields';
$string['auth_updatelocalfield'] = 'Update local ({$a})';
$string['auth_updateremotefield'] = 'Update external ({$a})';
$string['cannotmapfield'] = 'Mapping collision detected - two fields maps to the same grade item {$a}';
$string['locked'] = 'Locked';
$string['unlocked'] = 'Unlocked';
$string['unlockedifempty'] = 'Unlocked if empty';
$string['update_never'] = 'Never';
$string['update_oncreate'] = 'On creation';
$string['update_onlogin'] = 'On every login';
$string['update_onupdate'] = 'On update';
$string['phone1'] = 'Phone';
$string['phone2'] = 'Mobile phone';
$string['nameidpolicy'] = 'NameID Policy';
$string['nameidpolicy_help'] = '';

/*
 * Privacy provider (GDPR)
 */
$string["privacy:no_data_reason"] = "The Saml2 authentication plugin does not store any personal data.";

/*
 * Signing Algorithm
 */
$string['sha1'] = 'Legacy SHA1 (Dangerous)';
$string['sha256'] = 'SHA256';
$string['sha384'] = 'SHA384';
$string['sha512'] = 'SHA512';
$string['signaturealgorithm'] = 'Signing Algorithm';
$string['signaturealgorithm_help'] = 'This is the algorithm that will be used to sign SAML requests. Warning: The SHA1 Algorithm is only provided for backwards compatibility, unless you absolutely must use it it is recommended to avoid it and use at least SHA256 instead.';
$string['selectloginservice'] = 'Select a login service';<|MERGE_RESOLUTION|>--- conflicted
+++ resolved
@@ -94,14 +94,9 @@
 $string['multiidpdropdown'] = 'Drop-down list';
 $string['nameidasattrib'] = 'Expose NameID as attribute';
 $string['nameidasattrib_help'] = 'The NameID claim will be exposed to SSPHP as an attribute named nameid';
-<<<<<<< HEAD
-$string['noattribute'] = 'You have logged in succesfully but we could not find your \'{$a}\' attribute to associate you to an account in Moodle.';
+$string['noattribute'] = 'You have logged in successfully but we could not find your \'{$a}\' attribute to associate you to an account in Moodle.';
 $string['noidpfound'] = 'The IdP \'{$a}\' was not found as a configured IdP.';
-$string['nouser'] = 'You have logged in succesfully as \'{$a}\' but do not have an account in Moodle.';
-=======
-$string['noattribute'] = 'You have logged in successfully but we could not find your \'{$a}\' attribute to associate you to an account in Moodle.';
 $string['nouser'] = 'You have logged in successfully as \'{$a}\' but do not have an account in Moodle.';
->>>>>>> 29a19fa2
 $string['nullprivatecert'] = 'Creation of Private Certificate failed.';
 $string['nullpubliccert'] = 'Creation of Public Certificate failed.';
 $string['organizationalunitname'] = 'Organisational Unit';
