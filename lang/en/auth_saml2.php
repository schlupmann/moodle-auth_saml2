<?php
// This file is part of Moodle - http://moodle.org/
//
// Moodle is free software: you can redistribute it and/or modify
// it under the terms of the GNU General Public License as published by
// the Free Software Foundation, either version 3 of the License, or
// (at your option) any later version.
//
// Moodle is distributed in the hope that it will be useful,
// but WITHOUT ANY WARRANTY; without even the implied warranty of
// MERCHANTABILITY or FITNESS FOR A PARTICULAR PURPOSE.  See the
// GNU General Public License for more details.
//
// You should have received a copy of the GNU General Public License
// along with Moodle.  If not, see <http://www.gnu.org/licenses/>.

/**
 * Anobody can login using saml2
 *
 * @package   auth_saml2
 * @copyright Brendan Heywood <brendan@catalyst-au.net>
 * @license   http://www.gnu.org/copyleft/gpl.html GNU GPL v3 or later
 */

$string['alterlogout'] = 'Alternative Logout URL';
$string['alterlogout_help'] = 'The URL to redirect a user after all internal logout mechanisms are run';
$string['anyauth'] = 'Allowed any auth type';
$string['anyauth_help'] = 'Yes: Allow SAML login for all users? No: Only users who have saml2 as their type.';
$string['attemptsignout'] = 'Attempt IdP Signout';
$string['attemptsignout_help'] = 'This will attempt to communicate with the IdP to send a sign out request';
$string['auth_saml2description'] = 'Authenticate with a SAML2 IdP';
$string['autocreate'] = 'Auto create users';
$string['autocreate_help'] = 'If users are in the IdP but not in moodle create a moodle account.';
<<<<<<< HEAD
$string['availableidps'] = 'Manage available IdPs';
$string['availableidps_help'] = 'If an IdP metadata xml contains multiple IdP entities or you have specificed multiple metadata urls,
you will need to select which entities are availiable for users to login with.';
=======
$string['availableidps'] = 'Select available IdPs';
$string['availableidps_help'] = 'If an IdP metadata xml contains multiple IdP entities, you will need to select which entities are availiable
for users to login with.';
$string['attrsimple'] = 'Simplify attributes';
$string['attrsimple_help'] = 'Various IdP\'s such as ADFS use long attribute keys such as urns or namespaced xml schema names. If set to Yes this will simplify these, eg map http://schemas.xmlsoap.org/ws/2005/05/identity/claims/givenname to such \'givenname\'.';
>>>>>>> c35ea2c2
$string['certificatedetails'] = 'Certificate details';
$string['certificatedetailshelp'] = '<h1>SAML2 auto generated public certificate contents</h1><p>The path for the cert is here:</p>';
$string['certificate_help'] = 'Regenerate the Private Key and Certificate used by this SP. | <a href=\'{$a}\'>View SP certificate</a>';
$string['certificatelock_help'] = 'Locking the certificates will prevent them from being overwritten once generated.';
$string['certificatelock'] = 'Lock certificate';
$string['certificatelock_locked'] = 'The certificate is locked';
$string['certificatelock_warning'] = 'Warning. You are about to lock the certificates, are you sure you want to do this?';
$string['certificate'] = 'Regenerate certificate';
$string['commonname'] = 'Common Name';
$string['countryname'] = 'Country';
$string['debug'] = 'Debugging';
$string['debug_help'] = '<p>This adds extra debugging to the normal moodle log | <a href=\'{$a}\'>View SSP config</a></p>';
$string['duallogin'] = 'Dual login';
$string['duallogin_help'] = '
<p>If on, then users will see both manual and a SAML login button. If off they will always be taken directly to the IdP login page.</p>
<p>If passive, then the users that are already authenticated into the IDP will be automatically logged in, otherwise they will be sent to Moodle login page.</p>
<p>If off, then admins can still see the manual login page via /login/index.php?saml=off</p>
<p>If on, then external pages can deep link into moodle using saml eg /course/view.php?id=45&saml=on</p>';
$string['errorparsingxml'] = 'Error parsing XML: {$a}';
$string['exception'] = 'SAML2 exception: {$a}';
$string['expirydays'] = 'Expiry in Days';
$string['idpattr_help'] = 'Which IdP attribute should be matched against a Moodle user field?';
$string['idpattr'] = 'Mapping IdP';
$string['idpmetadata_badurl'] = 'Invalid metadata at {$a}';
$string['idpmetadata_help'] = 'To use multiple IdPs enter each public metadata url on a new line.<br/>To override a name, place text before the http. eg. "Forced IdP Name http://ssp.local/simplesaml/saml2/idp/metadata.php"';
$string['idpmetadata'] = 'IdP metadata xml OR public xml URL';
$string['idpmetadata_invalid'] = 'The IdP XML isn\'t valid';
$string['idpmetadata_noentityid'] = 'The IdP XML has no entityID';
$string['idpmetadatarefresh_help'] = 'Run a scheduled task to update IdP metadata from IdP metadata URL';
$string['idpmetadatarefresh'] = 'IdP metadata refresh';
$string['idpnamedefault'] = 'Login via SAML2';
$string['idpnamedefault_varaible'] = 'Login via SAML2 ({$a})';
$string['idpname_help'] = 'eg myUNI - this is detected from the metadata and will show on the dual login page (if enabled)';
$string['idpname'] = 'IdP label override';
$string['localityname'] = 'Locality';
$string['logdirdefault'] = '/tmp/';
$string['logdir_help'] = 'The log directory SSPHP will write to, the file will be named simplesamlphp.log';
$string['logdir'] = 'Log Directory';
$string['logtofile'] = 'Enable logging to file';
$string['logtofile_help'] = 'Turning this on will redirect SSPHP log output to a file in the logdir';
$string['manageidpsheading'] = 'Manage available IdPs';
$string['mdlattr_help'] = 'Which Moodle user field should the IdP attribute be matched to?';
$string['mdlattr'] = 'Mapping Moodle';
$string['metadatafetchfailed'] = 'Metadata fetch failed: {$a}';
$string['metadatafetchfailedstatus'] = 'Metadata fetch failed: Status code {$a}';
$string['metadatafetchfailedunknown'] = 'Metadata fetch failed: Unknown cURL error';
$string['multiidpinfo'] = '
<ul>
<li>An IdP can only be used if it is set as Active</li>
<li>When duallogin has been turned on all active IdPs will be displayed on the login page</li>
<li>When an IdP has been set as Default and duallogin is not turned on, this IdP will automatically be used unless ?multiidp=on or saml=off is passed on /login/index.php</li>
<li>When an IdP has been set as Admin any users that log in using this IdP will automatically be made an admin</li>
<li>An IdP can be given an Alias, when going to /login/index.php?idpalias={alias} the alias can be passed to directly use that IdP</li>
</ul>';
$string['multiidpbuttons'] = 'Buttons with icons';
$string['multiidpdisplay'] = 'Multiple IdP display type';
$string['multiidpdisplay_help'] = 'If an IdP metadata xml contains multiple IdP entities, how will each available IdP be displayed?';
$string['multiidpdropdown'] = 'Drop-down list';
$string['nameidasattrib'] = 'Expose NameID as attribute';
$string['nameidasattrib_help'] = 'The NameID claim will be exposed to SSPHP as an attribute named nameid';
$string['noattribute'] = 'You have logged in successfully but we could not find your \'{$a}\' attribute to associate you to an account in Moodle.';
$string['noidpfound'] = 'The IdP \'{$a}\' was not found as a configured IdP.';
$string['nouser'] = 'You have logged in successfully as \'{$a}\' but do not have an account in Moodle.';
$string['nullprivatecert'] = 'Creation of Private Certificate failed.';
$string['nullpubliccert'] = 'Creation of Public Certificate failed.';
$string['organizationalunitname'] = 'Organisational Unit';
$string['organizationname'] = 'Organisation';
$string['passivemode'] = 'Passive mode';
$string['pluginname'] = 'SAML2';
$string['regenerate_submit'] = 'Regenerate';
$string['rememberidp'] = 'Remember login service';
$string['required'] = 'This field is required';
$string['requireint'] = 'This field is required and needs to be a positive integer';
$string['showidplink'] = 'Display IdP link';
$string['showidplink_help'] = 'This will display the IdP link when the site is configured.';
$string['spmetadata_help'] = '<a href=\'{$a}\'>View Service Provider Metadata</a> | <a href=\'{$a}?download=1\'>Download SP Metadata</a>
<p>You may need to give this to the IdP admin to whitelist you.</p>';
$string['spmetadatasign_help'] = 'Sign the SP Metadata.';
$string['spmetadatasign'] = 'SP Metadata signature';
$string['spmetadata'] = 'SP Metadata';
$string['sspversion'] = 'SimpleSAMLphp version';
$string['stateorprovincename'] = 'State or Province';
$string['suspendeduser'] = 'You have logged in successfully as \'{$a}\' but your account has been suspended in Moodle.';
$string['taskmetadatarefresh'] = 'Metadata refresh task';
$string['test_auth'] = '<a href="{$a}">Test isAuthenticated and login</a>';
$string['test_auth'] = '<a href="{$a}">Test isAuthenticated and login</a>';
$string['test_auth_button_login'] = 'IdP Login';
$string['test_auth_button_logout'] = 'IdP Logout';
$string['test_auth_str'] = 'Test isAuthenticated and login';
$string['test_passive'] = '<a href="{$a}">Test using isPassive</a>';
$string['test_passive_str'] = 'Test using isPassive';
$string['tolower_help'] = 'Apply lowercase to IdP attribute before matching?';
$string['tolower'] = 'Lowercase';
$string['wrongauth'] = 'You have logged in successfully as \'{$a}\' but are not authorized to access Moodle.';
$string['auth_data_mapping'] = 'Data mapping';
$string['auth_fieldlockfield'] = 'Lock value ({$a})';
$string['auth_fieldmapping'] = 'Data mapping ({$a})';
$string['auth_fieldlock_expl'] = '<p><b>Lock value:</b> If enabled, will prevent Moodle users and admins from editing the field directly. Use this option if you are maintaining this data in the external auth system. </p>';
$string['auth_fieldlocks'] = 'Lock user fields';
$string['auth_updatelocalfield'] = 'Update local ({$a})';
$string['auth_updateremotefield'] = 'Update external ({$a})';
$string['cannotmapfield'] = 'Mapping collision detected - two fields maps to the same grade item {$a}';
$string['locked'] = 'Locked';
$string['unlocked'] = 'Unlocked';
$string['unlockedifempty'] = 'Unlocked if empty';
$string['update_never'] = 'Never';
$string['update_oncreate'] = 'On creation';
$string['update_onlogin'] = 'On every login';
$string['update_onupdate'] = 'On update';
$string['phone1'] = 'Phone';
$string['phone2'] = 'Mobile phone';
$string['nameidpolicy'] = 'NameID Policy';
$string['nameidpolicy_help'] = '';

/*
 * Privacy provider (GDPR)
 */
$string["privacy:no_data_reason"] = "The Saml2 authentication plugin does not store any personal data.";

/*
 * Signing Algorithm
 */
$string['sha1'] = 'Legacy SHA1 (Dangerous)';
$string['sha256'] = 'SHA256';
$string['sha384'] = 'SHA384';
$string['sha512'] = 'SHA512';
$string['signaturealgorithm'] = 'Signing Algorithm';
$string['signaturealgorithm_help'] = 'This is the algorithm that will be used to sign SAML requests. Warning: The SHA1 Algorithm is only provided for backwards compatibility, unless you absolutely must use it it is recommended to avoid it and use at least SHA256 instead.';
$string['selectloginservice'] = 'Select a login service';<|MERGE_RESOLUTION|>--- conflicted
+++ resolved
@@ -31,17 +31,11 @@
 $string['auth_saml2description'] = 'Authenticate with a SAML2 IdP';
 $string['autocreate'] = 'Auto create users';
 $string['autocreate_help'] = 'If users are in the IdP but not in moodle create a moodle account.';
-<<<<<<< HEAD
 $string['availableidps'] = 'Manage available IdPs';
 $string['availableidps_help'] = 'If an IdP metadata xml contains multiple IdP entities or you have specificed multiple metadata urls,
 you will need to select which entities are availiable for users to login with.';
-=======
-$string['availableidps'] = 'Select available IdPs';
-$string['availableidps_help'] = 'If an IdP metadata xml contains multiple IdP entities, you will need to select which entities are availiable
-for users to login with.';
 $string['attrsimple'] = 'Simplify attributes';
 $string['attrsimple_help'] = 'Various IdP\'s such as ADFS use long attribute keys such as urns or namespaced xml schema names. If set to Yes this will simplify these, eg map http://schemas.xmlsoap.org/ws/2005/05/identity/claims/givenname to such \'givenname\'.';
->>>>>>> c35ea2c2
 $string['certificatedetails'] = 'Certificate details';
 $string['certificatedetailshelp'] = '<h1>SAML2 auto generated public certificate contents</h1><p>The path for the cert is here:</p>';
 $string['certificate_help'] = 'Regenerate the Private Key and Certificate used by this SP. | <a href=\'{$a}\'>View SP certificate</a>';
