--- conflicted
+++ resolved
@@ -93,13 +93,9 @@
 $string['regenerate_submit'] = 'Regenerate';
 $string['test_passive'] = '<a href="{$a}">Test using isPassive</a>';
 $string['test_auth'] = '<a href="{$a}">Test isAuthenticated and login</a>';
-<<<<<<< HEAD
 $string['taskmetadatarefresh'] = 'Metadata refresh task';
-=======
 $string['nameidasattrib'] = 'Expose NameID as attribute';
 $string['nameidasattrib_help'] = 'The NameID claim will be exposed to SSPHP as an attribute named nameid';
->>>>>>> e4e36f99
-
 $string['alterlogout'] = 'Alternative Logout URL';
 $string['alterlogout_help'] = 'The URL to redirect a user after all internal logout mechanisms are run';
 $string['metadatafetchfailed'] = 'Metadata fetch failed: {$a}';
