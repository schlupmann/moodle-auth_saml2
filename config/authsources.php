<?php
// This file is part of Moodle - http://moodle.org/
//
// Moodle is free software: you can redistribute it and/or modify
// it under the terms of the GNU General Public License as published by
// the Free Software Foundation, either version 3 of the License, or
// (at your option) any later version.
//
// Moodle is distributed in the hope that it will be useful,
// but WITHOUT ANY WARRANTY; without even the implied warranty of
// MERCHANTABILITY or FITNESS FOR A PARTICULAR PURPOSE.  See the
// GNU General Public License for more details.
//
// You should have received a copy of the GNU General Public License
// along with Moodle.  If not, see <http://www.gnu.org/licenses/>.

/**
 * SSP auth sources which inherits from Moodle config
 *
 * @package    auth_saml2
 * @copyright  Brendan Heywood <brendan@catalyst-au.net>
 * @license    http://www.gnu.org/copyleft/gpl.html GNU GPL v3 or later
 */

<<<<<<< HEAD
defined('MOODLE_INTERNAL') || die();

global $saml2auth, $CFG, $SITE;
=======
global $saml2auth, $CFG, $SITE, $SESSION;
>>>>>>> fe8cede4

// Check for https login.
$wwwroot = $CFG->wwwroot;
if (!empty($CFG->loginhttps)) {
    $wwwroot = str_replace('http:', 'https:', $CFG->wwwroot);
}

$config = [];

// Case for specifying no $SESSION IdP, select the first configured IdP as the default.
$arr = array_reverse($saml2auth->idpentityids);
$idp = array_pop($arr);

if (!empty($SESSION->saml2idp)) {
    foreach ($saml2auth->idpentityids as $idpentityid) {
        if ($SESSION->saml2idp === md5($idpentityid)) {
            $idp = $idpentityid;
            break;
        }
    }
}

// The testing tool will set the IdP that it uses.
if (!empty($SESSION->saml2testidp)) {
    $idp = $SESSION->saml2testidp;
}

$config[$saml2auth->spname] = [
    'saml:SP',
    'entityID' => "$wwwroot/auth/saml2/sp/metadata.php",
    'idp' => $idp,
    'NameIDPolicy' => null,
    'OrganizationName' => array(
        'en' => $SITE->shortname,
    ),
    'OrganizationDisplayName' => array(
        'en' => $SITE->fullname,
    ),
    'OrganizationURL' => array(
        'en' => $CFG->wwwroot,
    ),
    'privatekey' => $saml2auth->spname . '.pem',
    'privatekey_pass' => get_site_identifier(),
    'certificate' => $saml2auth->spname . '.crt',
    'sign.logout' => true,
    'redirect.sign' => true,
    'signature.algorithm' => 'http://www.w3.org/2001/04/xmldsig-more#rsa-sha256',
];<|MERGE_RESOLUTION|>--- conflicted
+++ resolved
@@ -22,13 +22,9 @@
  * @license    http://www.gnu.org/copyleft/gpl.html GNU GPL v3 or later
  */
 
-<<<<<<< HEAD
 defined('MOODLE_INTERNAL') || die();
 
-global $saml2auth, $CFG, $SITE;
-=======
 global $saml2auth, $CFG, $SITE, $SESSION;
->>>>>>> fe8cede4
 
 // Check for https login.
 $wwwroot = $CFG->wwwroot;
