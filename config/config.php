<?php
// This file is part of Moodle - http://moodle.org/
//
// Moodle is free software: you can redistribute it and/or modify
// it under the terms of the GNU General Public License as published by
// the Free Software Foundation, either version 3 of the License, or
// (at your option) any later version.
//
// Moodle is distributed in the hope that it will be useful,
// but WITHOUT ANY WARRANTY; without even the implied warranty of
// MERCHANTABILITY or FITNESS FOR A PARTICULAR PURPOSE.  See the
// GNU General Public License for more details.
//
// You should have received a copy of the GNU General Public License
// along with Moodle.  If not, see <http://www.gnu.org/licenses/>.

/**
 * SSP config which inherits from Moodle config
 *
 * @package    auth_saml2
 * @copyright  Brendan Heywood <brendan@catalyst-au.net>
 * @license    http://www.gnu.org/copyleft/gpl.html GNU GPL v3 or later
 */

global $CFG, $saml2auth;

$config = array(

    'certdir'           => $saml2auth->certdir,
    'debug'             => $saml2auth->config->debug ? true : false,
    'logging.level'     => $saml2auth->config->debug ? SimpleSAML_Logger::DEBUG : SimpleSAML_Logger::ERR,
    'logging.handler'   => 'errorlog',
    'showerrors'        => $CFG->debugdisplay ? true : false,
    'errorreporting'    => false,
    'debug.validatexml' => false,
    'secretsalt'        => get_site_identifier(),
    'technicalcontact_name'  => $CFG->supportname,
    'technicalcontact_email' => $CFG->supportemail ? $CFG->supportemail : $CFG->noreplyaddress,
<<<<<<< HEAD
    // \core_user::get_support_user();
    'timezone' => core_date::get_server_timezone(),
=======
    'timezone' => class_exists('core_date') ? core_date::get_server_timezone() : null,
>>>>>>> 71d9a636

    'session.duration'          => 60 * 60 * 8, // 8 hours. TODO same as moodle.
    'session.datastore.timeout' => 60 * 60 * 4,
    'session.state.timeout'     => 60 * 60,

    'session.cookie.name'     => 'SimpleSAMLSessionID',
    'session.cookie.path'     => '/', // TODO restrict to moodle path.
    'session.cookie.domain'   => null,
    'session.cookie.secure'   => false, // TODO.
    'session.cookie.lifetime' => 0,

    'session.phpsession.cookiename' => null,
    'session.phpsession.savepath'   => null,
    'session.phpsession.httponly'   => true,

    'session.authtoken.cookiename'  => 'SimpleSAMLAuthToken',

    'enable.http_post' => false,

    'metadata.sign.enable'          => true,
    'metadata.sign.certificate'     => $saml2auth->certcrt,
    'metadata.sign.privatekey'      => $saml2auth->certpem,
    'metadata.sign.privatekey_pass' => get_site_identifier(),
    'metadata.sources' => array(
        array('type' => 'xml', 'file' => "$CFG->dataroot/saml2/idp.xml"),
    ),

    'store.type' => '\\auth_saml2\\store',

    'proxy' => null, // TODO inherit from moodle conf see http://moodle.local/admin/settings.php?section=http for more.

    'authproc.sp' => array(
        50 => array(
            'class' => 'core:AttributeMap',
            'oid2name',
        ),
    ),

    // TODO setting for signature.algorithm (ADFS 3 requires http://www.w3.org/2001/04/xmldsig-more#rsa-sha256)
    // TODO setting for redirect.sign
    // TODO setting for NameIDPolicy
    // TODO automated IDP metadata import from public metadata URL e.g.
    // https://adfs.nmit.ac.nz/federationmetadata/2007-06/federationmetadata.xml (ADFS rotates its keys automatically every year)
    // TODO More options for post-processing of the UID - essentially we need a safer version of SSPHP's authproc.
    // A basic plugin system would be ideal as requirements here can vary wildly.
    //
    // TODO session.cookie.secure should use the same setting as Moodle.
    // TODO 'Test Settings' link on Manage authentication page fails with Fatal error:
    // require_once(): Failed opening required '/auth/saml2/autoload.php'.
);<|MERGE_RESOLUTION|>--- conflicted
+++ resolved
@@ -36,12 +36,8 @@
     'secretsalt'        => get_site_identifier(),
     'technicalcontact_name'  => $CFG->supportname,
     'technicalcontact_email' => $CFG->supportemail ? $CFG->supportemail : $CFG->noreplyaddress,
-<<<<<<< HEAD
     // \core_user::get_support_user();
-    'timezone' => core_date::get_server_timezone(),
-=======
     'timezone' => class_exists('core_date') ? core_date::get_server_timezone() : null,
->>>>>>> 71d9a636
 
     'session.duration'          => 60 * 60 * 8, // 8 hours. TODO same as moodle.
     'session.datastore.timeout' => 60 * 60 * 4,
