--- conflicted
+++ resolved
@@ -49,20 +49,6 @@
             return $error;
         }
 
-<<<<<<< HEAD
-        // If empty then that's ok
-        if (trim($value) == '') {
-            return true;
-        }
-
-        // If value looks like a url, then go scrape it first.
-        if (substr($value, 0, 8) == 'https://' ||
-            substr($value, 0, 7) == 'http://'
-        ) {
-            $value = @file_get_contents($value);
-            if (!$value) {
-                return get_string('idpmetadata_badurl', 'auth_saml2');
-=======
         global $saml2auth;
         require_once(__DIR__ . '/../setup.php');
 
@@ -119,7 +105,6 @@
                 }
             } catch (Exception $e) {
                 return get_string('idpmetadata_invalid', 'auth_saml2');
->>>>>>> b19b3969
             }
         }
 
